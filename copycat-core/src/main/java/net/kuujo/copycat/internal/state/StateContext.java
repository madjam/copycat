--- conflicted
+++ resolved
@@ -72,14 +72,8 @@
   private volatile long commitIndex = 0;
   private volatile long lastApplied = 0;
 
-<<<<<<< HEAD
   public <M extends Member> StateContext(StateMachine stateMachine, Log log, Cluster<M> cluster, BaseProtocol<M> protocol, CopycatConfig config) {
     this.stateMachineExecutor = new StateMachineExecutor(stateMachine);
-=======
-  public <M extends Member> StateContext(StateMachine stateMachine, Log log, Cluster<M> cluster,
-      BaseProtocol<M> protocol, CopycatConfig config) {
-    this.stateMachine = stateMachine;
->>>>>>> ed274451
     this.log = log;
     this.config = config;
     this.cluster = cluster;
@@ -384,22 +378,22 @@
   }
 
   /**
-   * Submits a command to the state.
-   *
-   * @param command The command to submit.
-   * @param args The command arguments.
-   * @param <R> The command return type.
+   * Submits an operation to the state.
+   *
+   * @param operation The operation to submit.
+   * @param args The operation arguments.
+   * @param <R> The operation return type.
    * @return A completable future to be completed with the command result.
    */
   @SuppressWarnings("unchecked")
-  public <R> CompletableFuture<R> submitCommand(final String command, final Object... args) {
+  public <R> CompletableFuture<R> submit(final String operation, final Object... args) {
     CompletableFuture<R> future = new CompletableFuture<>();
     if (currentLeader == null) {
       future.completeExceptionally(new CopycatException("No leader available"));
     } else if (!leaderConnected) {
       leaderConnectCallbacks.add(() -> {
         AsyncRequestHandler handler = leaderClient != null ? leaderClient : currentState;
-        handler.submit(new SubmitRequest(nextCorrelationId(), command, Arrays.asList(args)))
+        handler.submit(new SubmitRequest(nextCorrelationId(), operation, Arrays.asList(args)))
             .whenComplete((result, error) -> {
               if (error != null) {
                 future.completeExceptionally(error);
@@ -417,7 +411,7 @@
         AsyncRequestHandler handler =
             currentLeader.equals(clusterManager.localNode().member().id()) ? currentState
                 : leaderClient;
-        handler.submit(new SubmitRequest(nextCorrelationId(), command, Arrays.asList(args)))
+        handler.submit(new SubmitRequest(nextCorrelationId(), operation, Arrays.asList(args)))
             .whenComplete((result, error) -> {
               if (error != null) {
                 future.completeExceptionally(error);
