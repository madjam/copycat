<!--
  ~ Copyright 2015 the original author or authors.
  ~
  ~ Licensed under the Apache License, Version 2.0 (the "License");
  ~ you may not use this file except in compliance with the License.
  ~ You may obtain a copy of the License at
  ~
  ~ http://www.apache.org/licenses/LICENSE-2.0
  ~
  ~ Unless required by applicable law or agreed to in writing, software
  ~ distributed under the License is distributed on an "AS IS" BASIS,
  ~ WITHOUT WARRANTIES OR CONDITIONS OF ANY KIND, either express or implied.
  ~ See the License for the specific language governing permissions and
  ~ limitations under the License.
  -->
<project xmlns="http://maven.apache.org/POM/4.0.0" xmlns:xsi="http://www.w3.org/2001/XMLSchema-instance"
  xsi:schemaLocation="http://maven.apache.org/POM/4.0.0 http://maven.apache.org/xsd/maven-4.0.0.xsd">
  <modelVersion>4.0.0</modelVersion>

  <parent>
    <groupId>net.kuujo.copycat</groupId>
    <artifactId>copycat-parent</artifactId>
    <version>1.0.0-SNAPSHOT</version>
  </parent>

  <artifactId>copycat-collections</artifactId>
  <name>Copycat Collections</name>

  <dependencies>
    <dependency>
      <groupId>net.kuujo.copycat</groupId>
      <artifactId>copycat</artifactId>
      <version>${project.version}</version>
    </dependency>
    <dependency>
      <groupId>net.kuujo.copycat</groupId>
<<<<<<< HEAD
      <artifactId>copycat-netty</artifactId>
      <version>${project.version}</version>
    </dependency>
    <dependency>
      <groupId>net.kuujo.copycat</groupId>
      <artifactId>copycat-local</artifactId>
=======
      <artifactId>copycat-test</artifactId>
>>>>>>> 3d3a99f2
      <version>${project.version}</version>
      <scope>test</scope>
    </dependency>
  </dependencies>
</project><|MERGE_RESOLUTION|>--- conflicted
+++ resolved
@@ -34,16 +34,12 @@
     </dependency>
     <dependency>
       <groupId>net.kuujo.copycat</groupId>
-<<<<<<< HEAD
       <artifactId>copycat-netty</artifactId>
       <version>${project.version}</version>
     </dependency>
     <dependency>
       <groupId>net.kuujo.copycat</groupId>
-      <artifactId>copycat-local</artifactId>
-=======
       <artifactId>copycat-test</artifactId>
->>>>>>> 3d3a99f2
       <version>${project.version}</version>
       <scope>test</scope>
     </dependency>
